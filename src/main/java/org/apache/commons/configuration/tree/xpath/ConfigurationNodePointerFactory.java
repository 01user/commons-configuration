/*
 * Licensed to the Apache Software Foundation (ASF) under one or more
 * contributor license agreements.  See the NOTICE file distributed with
 * this work for additional information regarding copyright ownership.
 * The ASF licenses this file to You under the Apache License, Version 2.0
 * (the "License"); you may not use this file except in compliance with
 * the License.  You may obtain a copy of the License at
 *
 *     http://www.apache.org/licenses/LICENSE-2.0
 *
 * Unless required by applicable law or agreed to in writing, software
 * distributed under the License is distributed on an "AS IS" BASIS,
 * WITHOUT WARRANTIES OR CONDITIONS OF ANY KIND, either express or implied.
 * See the License for the specific language governing permissions and
 * limitations under the License.
 */
package org.apache.commons.configuration.tree.xpath;

import java.util.Locale;

import org.apache.commons.configuration.tree.NodeHandler;
import org.apache.commons.jxpath.ri.QName;
import org.apache.commons.jxpath.ri.model.NodePointer;
import org.apache.commons.jxpath.ri.model.NodePointerFactory;

/**
 * <p>
 * Implementation of the {@code NodePointerFactory} interface for configuration
 * nodes.
 * </p>
 * <p>
 * This class is able to create {@code NodePointer}s for the nodes of
 * hierarchical configurations. Because there is no common base class for
 * configuration nodes (any specific configuration implementation can use its
 * own node class) a trick is needed for activating this factory for a concrete
 * JXPath query: The {@code wrapNode()} method has to be called with the node
 * object and its corresponding {@code NodeHandler}. This creates a wrapper
 * object containing all information required by the factory for processing a
 * query. Then this wrapper object has to be passed to the query methods of the
 * JXPath context.
 * </p>
 *
 * @since 1.3
 * @version $Id$
 */
public class ConfigurationNodePointerFactory implements NodePointerFactory
{
    /** Constant for the order of this factory. */
    public static final int CONFIGURATION_NODE_POINTER_FACTORY_ORDER = 200;

    /**
     * Returns the order of this factory between other factories.
     *
     * @return this order's factory
     */
    @Override
    public int getOrder()
    {
        return CONFIGURATION_NODE_POINTER_FACTORY_ORDER;
    }

    /**
     * Creates a node pointer for the specified bean. If the bean is a
     * configuration node (indicated by a wrapper object), a corresponding
     * pointer is returned.
     *
     * @param name the name of the node
     * @param bean the bean
     * @param locale the locale
     * @return a pointer for a configuration node if the bean is such a node
     */
<<<<<<< HEAD
    @SuppressWarnings("unchecked")
    /* Type casts are safe here; because of the way the NodeWrapper was
       constructed the node handler must be compatible with the node.
     */
=======
    @Override
>>>>>>> dae36325
    public NodePointer createNodePointer(QName name, Object bean, Locale locale)
    {
        if (bean instanceof NodeWrapper)
        {
            NodeWrapper<?> wrapper = (NodeWrapper<?>) bean;
            return new ConfigurationNodePointer(wrapper.getNode(),
                    locale, wrapper.getNodeHandler());
        }
        return null;
    }

    /**
     * Creates a node pointer for the specified bean. If the bean is a
     * configuration node, a corresponding pointer is returned.
     *
     * @param parent the parent node
     * @param name the name
     * @param bean the bean
     * @return a pointer for a configuration node if the bean is such a node
     */
<<<<<<< HEAD
    @SuppressWarnings("unchecked")
    /* Type casts are safe here, see above. Also, the hierarchy of node
       pointers is consistent, so a parent is compatible to a child.
     */
=======
    @Override
>>>>>>> dae36325
    public NodePointer createNodePointer(NodePointer parent, QName name,
            Object bean)
    {
        if (bean instanceof NodeWrapper)
        {
            NodeWrapper<?> wrapper = (NodeWrapper<?>) bean;
            return new ConfigurationNodePointer((ConfigurationNodePointer) parent,
                    wrapper.getNode(), wrapper.getNodeHandler());
        }
        return null;
    }

    /**
     * Creates a node wrapper for the specified node and its handler. This
     * wrapper has to be passed to the JXPath context instead of the original
     * node.
     *
     * @param <T> the type of the node
     * @param node the node
     * @param handler the corresponding node handler
     * @return a wrapper for this node
     */
    public static <T> Object wrapNode(T node, NodeHandler<T> handler)
    {
        return new NodeWrapper<T>(node, handler);
    }

    /**
     * An internally used wrapper class that holds all information for
     * processing a query for a specific node.
     *
     * @param <T> the type of the nodes this class deals with
     */
    static class NodeWrapper<T>
    {
        /** Stores the node. */
        private final T node;

        /** Stores the corresponding node handler. */
        private final NodeHandler<T> nodeHandler;

        /**
         * Creates a new instance of {@code NodeWrapper} and initializes it.
         *
         * @param nd the node
         * @param handler the node handler
         */
        public NodeWrapper(T nd, NodeHandler<T> handler)
        {
            node = nd;
            nodeHandler = handler;
        }

        /**
         * Returns the wrapped node.
         *
         * @return the node
         */
        public T getNode()
        {
            return node;
        }

        /**
         * Returns the node handler for the wrapped node.
         *
         * @return the node handler
         */
        public NodeHandler<T> getNodeHandler()
        {
            return nodeHandler;
        }
    }
}<|MERGE_RESOLUTION|>--- conflicted
+++ resolved
@@ -69,14 +69,11 @@
      * @param locale the locale
      * @return a pointer for a configuration node if the bean is such a node
      */
-<<<<<<< HEAD
+    @Override
     @SuppressWarnings("unchecked")
     /* Type casts are safe here; because of the way the NodeWrapper was
        constructed the node handler must be compatible with the node.
      */
-=======
-    @Override
->>>>>>> dae36325
     public NodePointer createNodePointer(QName name, Object bean, Locale locale)
     {
         if (bean instanceof NodeWrapper)
@@ -97,14 +94,11 @@
      * @param bean the bean
      * @return a pointer for a configuration node if the bean is such a node
      */
-<<<<<<< HEAD
+    @Override
     @SuppressWarnings("unchecked")
     /* Type casts are safe here, see above. Also, the hierarchy of node
        pointers is consistent, so a parent is compatible to a child.
      */
-=======
-    @Override
->>>>>>> dae36325
     public NodePointer createNodePointer(NodePointer parent, QName name,
             Object bean)
     {
